--- conflicted
+++ resolved
@@ -143,10 +143,7 @@
     'tests/cartesian_product_test',
     'tests/urchin/hash_test',
     'tests/urchin/serializer_test',
-<<<<<<< HEAD
-=======
     'tests/message',
->>>>>>> 2f56a360
 ]
 
 tests = [
@@ -361,10 +358,7 @@
                  'locator/abstract_replication_strategy.cc',
                  'locator/simple_strategy.cc',
                  'locator/token_metadata.cc',
-<<<<<<< HEAD
-=======
                  'message/messaging_service.cc',
->>>>>>> 2f56a360
                  ]
                 + [Antlr3Grammar('cql3/Cql.g')]
                 + [Thrift('interface/cassandra.thrift', 'Cassandra')]
